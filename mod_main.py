--- conflicted
+++ resolved
@@ -49,11 +49,7 @@
             'num_trainable_blocks': 4,
             'return_token': True,
             'norm_layer': True,
-<<<<<<< HEAD
-            'masking_rate': 0,
-=======
             'masking_rate': 0.5,
->>>>>>> a7132b51
         },
         
         agg_arch='SALAD',
@@ -118,14 +114,8 @@
     # )
     trainer = pl.Trainer(
         accelerator='gpu', 
-<<<<<<< HEAD
-        # strategy = DeepSpeedStrategy(),
-        strategy = 'ddp_find_unused_parameters_true',
-        devices=-1,
-=======
         # strategy=DeepSpeedStrategy(),
         devices=[2],
->>>>>>> a7132b51
         default_root_dir=f'./logs/', # Tensorflow can be used to viz 
         num_nodes=1,
         num_sanity_val_steps=0, # runs a validation step before stating training
